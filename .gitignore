--- conflicted
+++ resolved
@@ -23,11 +23,8 @@
 # Temporary (import) config files
 .tmp
 .tmpoh/
-<<<<<<< HEAD
 .tmpzwa/
-=======
 .tmpozw/
->>>>>>> d1a6c64d
 
 # Compiled source files
 **/build
