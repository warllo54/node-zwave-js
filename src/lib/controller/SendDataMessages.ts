<<<<<<< HEAD
import { CCResponseRole, CommandClass, getExpectedCCResponse, isDynamicCCResponse } from "../commandclass/CommandClass";
import { EncapsulatingCommandClass, isEncapsulatingCommandClass } from "../commandclass/EncapsulatingCommandClass";
import { ICommandClassContainer, isCommandClassContainer } from "../commandclass/ICommandClassContainer";
import type { Driver } from "../driver/Driver";
import type { MessageOrCCLogEntry } from "../log/shared";
import { FunctionType, MessagePriority, MessageType } from "../message/Constants";
import { expectedResponse, gotDeserializationOptions, Message, MessageBaseOptions, MessageDeserializationOptions, MessageOptions, messageTypes, priority, ResponseRole } from "../message/Message";
=======
import {
	CCResponseRole,
	CommandClass,
	getExpectedCCResponse,
	isDynamicCCResponse,
	MulticastCC,
	SinglecastCC,
} from "../commandclass/CommandClass";
import {
	EncapsulatingCommandClass,
	isEncapsulatingCommandClass,
} from "../commandclass/EncapsulatingCommandClass";
import {
	ICommandClassContainer,
	isCommandClassContainer,
} from "../commandclass/ICommandClassContainer";
import { IDriver } from "../driver/IDriver";
import { ZWaveError, ZWaveErrorCodes } from "../error/ZWaveError";
import { MessageOrCCLogEntry } from "../log/shared";
import {
	FunctionType,
	MessagePriority,
	MessageType,
} from "../message/Constants";
import {
	expectedResponse,
	gotDeserializationOptions,
	Message,
	MessageBaseOptions,
	MessageDeserializationOptions,
	MessageOptions,
	messageTypes,
	priority,
	ResponseRole,
} from "../message/Message";
>>>>>>> b67539a5
import { getEnumMemberName, JSONObject, staticExtends } from "../util/misc";
import { num2hex } from "../util/strings";
import { encodeBitMask } from "../values/Primitive";
import { ApplicationCommandRequest } from "./ApplicationCommandRequest";
import { MAX_NODES } from "./NodeBitMask";

export enum TransmitOptions {
	NotSet = 0,

	ACK = 1 << 0,
	LowPower = 1 << 1,
	AutoRoute = 1 << 2,

	NoRoute = 1 << 4,
	Explore = 1 << 5,

	DEFAULT = ACK | AutoRoute | Explore,
}

export enum TransmitStatus {
	OK = 0x00, // Transmission complete and ACK received
	NoAck = 0x01, // Transmission complete, no ACK received
	Fail = 0x02, // Transmission failed
	NotIdle = 0x03, // Transmission failed, network busy
	NoRoute = 0x04, // Tranmission complete, no return route
}

@messageTypes(MessageType.Request, FunctionType.SendData)
@priority(MessagePriority.Normal)
export class SendDataRequestBase extends Message {
	public constructor(driver: Driver, options: MessageOptions) {
		if (
			gotDeserializationOptions(options) &&
			(new.target as any) !== SendDataRequestTransmitReport
		) {
			return new SendDataRequestTransmitReport(driver, options);
		}
		super(driver, options);
	}
}

interface SendDataRequestOptions<CCType extends SinglecastCC = SinglecastCC>
	extends MessageBaseOptions {
	command: CCType;
	transmitOptions?: TransmitOptions;
}

@expectedResponse(testResponseForSendDataRequest)
export class SendDataRequest<CCType extends SinglecastCC = SinglecastCC>
	extends SendDataRequestBase
	implements ICommandClassContainer {
	public constructor(
		driver: Driver,
		options: SendDataRequestOptions<CCType>,
	) {
		super(driver, options);

		this.command = options.command;
		this.transmitOptions =
			options.transmitOptions != undefined
				? options.transmitOptions
				: TransmitOptions.DEFAULT;
	}

	/** The command this message contains */
	public command: CCType;
	/** Options regarding the transmission of the message */
	public transmitOptions: TransmitOptions;

	public serialize(): Buffer {
		const serializedCC = this.command.serialize();
		this.payload = Buffer.concat([
			Buffer.from([this.command.nodeId, serializedCC.length]),
			serializedCC,
			Buffer.from([this.transmitOptions, this.callbackId]),
		]);

		return super.serialize();
	}

	public toJSON(): JSONObject {
		return super.toJSONInherited({
			transmitOptions: this.transmitOptions,
			callbackId: this.callbackId,
			command: this.command,
		});
	}

	public toLogEntry(): MessageOrCCLogEntry {
		return {
			...super.toLogEntry(),
			message: `transmitOptions: ${num2hex(this.transmitOptions)}
callbackId:      ${this.callbackId}`,
		};
	}

	/** Include previously received partial responses into a final message */
	public mergePartialMessages(partials: Message[]): void {
		this.command.mergePartialCCs(
			(partials as SendDataRequest[]).map(p => p.command),
		);
	}

	/** @inheritDoc */
	public testResponse(msg: Message): ResponseRole {
		const ret = super.testResponse(msg);
		// We handle a special case here: A node's response to a SendDataRequest comes in an
		// ApplicationCommandRequest which does not have a callback id, so it is classified as
		// "unexpected". Test those again with the predicate for SendDataRequests
		if (
			ret === "unexpected" &&
			msg instanceof ApplicationCommandRequest &&
			// Ensure the nodeId matches (GH #623)
			msg.command.nodeId === this.command.nodeId
		) {
			return testResponseForSendDataRequest(this, msg);
		}
		return ret;
	}
}

// Generic handler for all potential responses to SendDataRequests
function testResponseForSendDataRequest(
	sent: SendDataRequest,
	received: Message,
): ResponseRole {
	let msgIsPositiveTransmitReport = false;
	if (received instanceof SendDataResponse) {
		return received.wasSent ? "confirmation" : "fatal_controller";
	} else if (received instanceof SendDataRequestTransmitReport) {
		// send data requests are final unless stated otherwise by a CommandClass
		if (received.isFailed()) return "fatal_node";
		msgIsPositiveTransmitReport = true;
	} else if (!(received instanceof ApplicationCommandRequest)) {
		return "unexpected";
	}

	const sentCommand = sent.command;
	const receivedCommand = isCommandClassContainer(received)
		? received.command
		: undefined;

	// Check the sent command if it expects this response
	const ret = testResponseForCC(
		sentCommand,
		receivedCommand,
		msgIsPositiveTransmitReport,
	);
	return ret;
}

function testResponseForCC(
	sent: CommandClass,
	received: CommandClass | undefined,
	isTransmitReport: boolean,
): Exclude<CCResponseRole, "checkEncapsulated"> {
	let ret: CCResponseRole | undefined;
	const isEncapCC = isEncapsulatingCommandClass(sent);

	let expected = getExpectedCCResponse(sent);
	// Evaluate dynamic CC responses
	if (
		typeof expected === "function" &&
		!staticExtends(expected, CommandClass) &&
		isDynamicCCResponse(expected)
	) {
		expected = expected(sent);
	}

	if (expected == undefined) {
		// The CC expects no CC response, a transmit report is the final message
		ret = isTransmitReport ? "final" : "unexpected";
	} else if (staticExtends(expected, CommandClass)) {
		// The CC always expects the same response, check if this is the one
		if (received && received instanceof expected) {
			ret = received.expectMoreMessages()
				? "partial"
				: isEncapCC
					? "checkEncapsulated"
					: "final";
		} else if (isTransmitReport) {
			ret = isEncapCC ? "checkEncapsulated" : "confirmation";
		} else {
			ret = "unexpected";
		}
	} else {
		// The CC wants to test the response itself, let it do so
		ret = expected(sent, received, isTransmitReport);
	}

	if (ret === "checkEncapsulated") {
		ret = testResponseForCC(
			((sent as unknown) as EncapsulatingCommandClass).encapsulated,
			isEncapsulatingCommandClass(received)
				? received.encapsulated
				: undefined,
			isTransmitReport,
		);
	}

	return ret;
}

interface SendDataRequestTransmitReportOptions extends MessageBaseOptions {
	transmitStatus: TransmitStatus;
	callbackId: number;
}

export class SendDataRequestTransmitReport extends SendDataRequestBase {
	public constructor(
		driver: Driver,
		options:
			| MessageDeserializationOptions
			| SendDataRequestTransmitReportOptions,
	) {
		super(driver, options);

		if (gotDeserializationOptions(options)) {
			this.callbackId = this.payload[0];
			this._transmitStatus = this.payload[1];
			// not sure what bytes 2 and 3 mean
			// the CC seems not to be included in this, but rather come in an application command later
		} else {
			this.callbackId = options.callbackId;
			this._transmitStatus = options.transmitStatus;
		}
	}

	private _transmitStatus: TransmitStatus;
	public get transmitStatus(): TransmitStatus {
		return this._transmitStatus;
	}

	/** Checks if a received SendDataRequest indicates that sending failed */
	public isFailed(): boolean {
		return this._transmitStatus !== TransmitStatus.OK;
	}

	public toJSON(): JSONObject {
		return super.toJSONInherited({
			callbackId: this.callbackId,
			transmitStatus: this.transmitStatus,
		});
	}

	public toLogEntry(): MessageOrCCLogEntry {
		return {
			...super.toLogEntry(),
			message: `callbackId:     ${this.callbackId}
transmitStatus: ${getEnumMemberName(TransmitStatus, this.transmitStatus)}`,
		};
	}
}

@messageTypes(MessageType.Response, FunctionType.SendData)
export class SendDataResponse extends Message {
	public constructor(
		driver: Driver,
		options: MessageDeserializationOptions,
	) {
		super(driver, options);
		this._wasSent = this.payload[0] !== 0;
		// if (!this._wasSent) this._errorCode = this.payload[0];
	}

	private _wasSent: boolean;
	public get wasSent(): boolean {
		return this._wasSent;
	}

	// private _errorCode: number;
	// public get errorCode(): number {
	// 	return this._errorCode;
	// }

	public toJSON(): JSONObject {
		return super.toJSONInherited({
			wasSent: this.wasSent,
			// errorCode: this.errorCode,
		});
	}

	public toLogEntry(): MessageOrCCLogEntry {
		return {
			...super.toLogEntry(),
			message: `wasSent: ${this.wasSent}`,
		};
	}
}

@messageTypes(MessageType.Request, FunctionType.SendDataMulticast)
@priority(MessagePriority.Normal)
export class SendDataMulticastRequestBase extends Message {
	public constructor(driver: IDriver, options: MessageOptions) {
		if (
			gotDeserializationOptions(options) &&
			(new.target as any) !== SendDataMulticastRequestTransmitReport
		) {
			return new SendDataMulticastRequestTransmitReport(driver, options);
		}
		super(driver, options);
	}
}

interface SendDataMulticastRequestOptions<
	CCType extends MulticastCC = MulticastCC
> extends MessageBaseOptions {
	command: CCType;
	transmitOptions?: TransmitOptions;
}

@expectedResponse(testResponseForSendDataMulticastRequest)
export class SendDataMulticastRequest<CCType extends MulticastCC = MulticastCC>
	extends SendDataMulticastRequestBase
	implements ICommandClassContainer {
	public constructor(
		driver: IDriver,
		options: SendDataMulticastRequestOptions<CCType>,
	) {
		super(driver, options);

		this.command = options.command;
		this.transmitOptions =
			options.transmitOptions != undefined
				? options.transmitOptions
				: TransmitOptions.DEFAULT;

		if (this.command.nodeId.length === 0) {
			throw new ZWaveError(
				`At least one node must be targeted`,
				ZWaveErrorCodes.Argument_Invalid,
			);
		} else if (this.command.nodeId.some(n => n < 1 || n > MAX_NODES)) {
			throw new ZWaveError(
				`All node IDs must be between 1 and ${MAX_NODES}!`,
				ZWaveErrorCodes.Argument_Invalid,
			);
		}
	}

	/** The command this message contains */
	public command: CCType;
	/** Options regarding the transmission of the message */
	public transmitOptions: TransmitOptions;

	public serialize(): Buffer {
		// The payload CC must not include the target node ids, so strip the header out
		const serializedCC = this.command.serialize();
		const destinationBitMask = encodeBitMask(
			this.command.nodeId,
			Math.max(...this.command.nodeId),
		);
		this.payload = Buffer.concat([
			// Target bit mask + length
			Buffer.from([destinationBitMask.length]),
			destinationBitMask,
			// payload
			serializedCC,
			Buffer.from([this.transmitOptions, this.callbackId]),
		]);

		return super.serialize();
	}

	public toJSON(): JSONObject {
		return super.toJSONInherited({
			transmitOptions: this.transmitOptions,
			callbackId: this.callbackId,
			command: this.command,
		});
	}

	public toLogEntry(): MessageOrCCLogEntry {
		return {
			...super.toLogEntry(),
			message: `transmitOptions: ${num2hex(this.transmitOptions)}
callbackId:      ${this.callbackId}`,
		};
	}

	/** Include previously received partial responses into a final message */
	public mergePartialMessages(partials: Message[]): void {
		this.command.mergePartialCCs(
			(partials as SendDataMulticastRequest[]).map(p => p.command),
		);
	}
}

// Generic handler for all potential responses to SendDataMulticastRequests
function testResponseForSendDataMulticastRequest(
	sent: SendDataMulticastRequest,
	received: Message,
): ResponseRole {
	if (received instanceof SendDataMulticastResponse) {
		return received.wasSent ? "confirmation" : "fatal_controller";
	} else if (received instanceof SendDataMulticastRequestTransmitReport) {
		return received.isFailed() ? "fatal_node" : "final";
	}
	// Multicast messages cannot expect a response from the nodes
	return "unexpected";
}

interface SendDataMulticastRequestTransmitReportOptions
	extends MessageBaseOptions {
	transmitStatus: TransmitStatus;
	callbackId: number;
}

export class SendDataMulticastRequestTransmitReport extends SendDataMulticastRequestBase {
	public constructor(
		driver: IDriver,
		options:
			| MessageDeserializationOptions
			| SendDataMulticastRequestTransmitReportOptions,
	) {
		super(driver, options);

		if (gotDeserializationOptions(options)) {
			this.callbackId = this.payload[0];
			this._transmitStatus = this.payload[1];
			// not sure what bytes 2 and 3 mean
			// the CC seems not to be included in this, but rather come in an application command later
		} else {
			this.callbackId = options.callbackId;
			this._transmitStatus = options.transmitStatus;
		}
	}

	private _transmitStatus: TransmitStatus;
	public get transmitStatus(): TransmitStatus {
		return this._transmitStatus;
	}

	/** Checks if a received SendDataMulticastRequest indicates that sending failed */
	public isFailed(): boolean {
		return this._transmitStatus !== TransmitStatus.OK;
	}

	public toJSON(): JSONObject {
		return super.toJSONInherited({
			callbackId: this.callbackId,
			transmitStatus: this.transmitStatus,
		});
	}

	public toLogEntry(): MessageOrCCLogEntry {
		return {
			...super.toLogEntry(),
			message: `callbackId:     ${this.callbackId}
transmitStatus: ${getEnumMemberName(TransmitStatus, this.transmitStatus)}`,
		};
	}
}

@messageTypes(MessageType.Response, FunctionType.SendDataMulticast)
export class SendDataMulticastResponse extends Message {
	public constructor(
		driver: IDriver,
		options: MessageDeserializationOptions,
	) {
		super(driver, options);
		this._wasSent = this.payload[0] !== 0;
		// if (!this._wasSent) this._errorCode = this.payload[0];
	}

	private _wasSent: boolean;
	public get wasSent(): boolean {
		return this._wasSent;
	}

	public toJSON(): JSONObject {
		return super.toJSONInherited({
			wasSent: this.wasSent,
		});
	}

	public toLogEntry(): MessageOrCCLogEntry {
		return {
			...super.toLogEntry(),
			message: `wasSent: ${this.wasSent}`,
		};
	}
}

/** Checks whether the message is a report that tells us that a message was sent */
export function isSendReport(
	msg: Message,
): msg is SendDataResponse | SendDataMulticastResponse {
	return (
		msg instanceof SendDataResponse ||
		msg instanceof SendDataMulticastResponse
	);
}

/** Checks whether the message is a report that contains the transmit status of a message */
export function isTransmitReport(
	msg: Message,
): msg is
	| SendDataRequestTransmitReport
	| SendDataMulticastRequestTransmitReport {
	return (
		msg instanceof SendDataRequestTransmitReport ||
		msg instanceof SendDataMulticastRequestTransmitReport
	);
}<|MERGE_RESOLUTION|>--- conflicted
+++ resolved
@@ -1,48 +1,11 @@
-<<<<<<< HEAD
-import { CCResponseRole, CommandClass, getExpectedCCResponse, isDynamicCCResponse } from "../commandclass/CommandClass";
+import { CCResponseRole, CommandClass, getExpectedCCResponse, isDynamicCCResponse, MulticastCC, SinglecastCC } from "../commandclass/CommandClass";
 import { EncapsulatingCommandClass, isEncapsulatingCommandClass } from "../commandclass/EncapsulatingCommandClass";
 import { ICommandClassContainer, isCommandClassContainer } from "../commandclass/ICommandClassContainer";
 import type { Driver } from "../driver/Driver";
+import { ZWaveError, ZWaveErrorCodes } from "../error/ZWaveError";
 import type { MessageOrCCLogEntry } from "../log/shared";
 import { FunctionType, MessagePriority, MessageType } from "../message/Constants";
 import { expectedResponse, gotDeserializationOptions, Message, MessageBaseOptions, MessageDeserializationOptions, MessageOptions, messageTypes, priority, ResponseRole } from "../message/Message";
-=======
-import {
-	CCResponseRole,
-	CommandClass,
-	getExpectedCCResponse,
-	isDynamicCCResponse,
-	MulticastCC,
-	SinglecastCC,
-} from "../commandclass/CommandClass";
-import {
-	EncapsulatingCommandClass,
-	isEncapsulatingCommandClass,
-} from "../commandclass/EncapsulatingCommandClass";
-import {
-	ICommandClassContainer,
-	isCommandClassContainer,
-} from "../commandclass/ICommandClassContainer";
-import { IDriver } from "../driver/IDriver";
-import { ZWaveError, ZWaveErrorCodes } from "../error/ZWaveError";
-import { MessageOrCCLogEntry } from "../log/shared";
-import {
-	FunctionType,
-	MessagePriority,
-	MessageType,
-} from "../message/Constants";
-import {
-	expectedResponse,
-	gotDeserializationOptions,
-	Message,
-	MessageBaseOptions,
-	MessageDeserializationOptions,
-	MessageOptions,
-	messageTypes,
-	priority,
-	ResponseRole,
-} from "../message/Message";
->>>>>>> b67539a5
 import { getEnumMemberName, JSONObject, staticExtends } from "../util/misc";
 import { num2hex } from "../util/strings";
 import { encodeBitMask } from "../values/Primitive";
@@ -336,7 +299,7 @@
 @messageTypes(MessageType.Request, FunctionType.SendDataMulticast)
 @priority(MessagePriority.Normal)
 export class SendDataMulticastRequestBase extends Message {
-	public constructor(driver: IDriver, options: MessageOptions) {
+	public constructor(driver: Driver, options: MessageOptions) {
 		if (
 			gotDeserializationOptions(options) &&
 			(new.target as any) !== SendDataMulticastRequestTransmitReport
@@ -359,7 +322,7 @@
 	extends SendDataMulticastRequestBase
 	implements ICommandClassContainer {
 	public constructor(
-		driver: IDriver,
+		driver: Driver,
 		options: SendDataMulticastRequestOptions<CCType>,
 	) {
 		super(driver, options);
@@ -453,7 +416,7 @@
 
 export class SendDataMulticastRequestTransmitReport extends SendDataMulticastRequestBase {
 	public constructor(
-		driver: IDriver,
+		driver: Driver,
 		options:
 			| MessageDeserializationOptions
 			| SendDataMulticastRequestTransmitReportOptions,
@@ -500,7 +463,7 @@
 @messageTypes(MessageType.Response, FunctionType.SendDataMulticast)
 export class SendDataMulticastResponse extends Message {
 	public constructor(
-		driver: IDriver,
+		driver: Driver,
 		options: MessageDeserializationOptions,
 	) {
 		super(driver, options);
