--- conflicted
+++ resolved
@@ -27,30 +27,15 @@
 import { ApplicationCommandRequest } from "../controller/ApplicationCommandRequest";
 import { ApplicationUpdateRequest, ApplicationUpdateRequestNodeInfoReceived } from "../controller/ApplicationUpdateRequest";
 import { ZWaveController } from "../controller/Controller";
-<<<<<<< HEAD
-import { SendDataRequest, SendDataRequestTransmitReport, TransmitStatus } from "../controller/SendDataMessages";
-=======
-import {
-	isSendReport,
-	isTransmitReport,
-	SendDataMulticastRequest,
-	SendDataRequest,
-	TransmitStatus,
-} from "../controller/SendDataMessages";
->>>>>>> b67539a5
+import { isSendReport, isTransmitReport, SendDataMulticastRequest, SendDataRequest, TransmitStatus } from "../controller/SendDataMessages";
 import { ZWaveError, ZWaveErrorCodes } from "../error/ZWaveError";
 import log from "../log";
 import { FunctionType, MessageHeaders, MessagePriority, MessageType } from "../message/Constants";
 import { getDefaultPriority, Message } from "../message/Message";
 import { isNodeQuery } from "../node/INodeQuery";
-<<<<<<< HEAD
+import { InterviewStage, NodeStatus } from "../node/Node";
 import type { ZWaveNode } from "../node/Node";
-import { InterviewStage, NodeStatus } from "../node/Node";
-import { DeepPartial, skipBytes } from "../util/misc";
-=======
-import { ZWaveNode } from "../node/Node";
 import { DeepPartial, getEnumMemberName, skipBytes } from "../util/misc";
->>>>>>> b67539a5
 import { num2hex } from "../util/strings";
 import type { Duration } from "../values/Duration";
 import type { FileSystem } from "./FileSystem";
@@ -1044,49 +1029,11 @@
 					return;
 				}
 
-<<<<<<< HEAD
-				case "fatal_node":
-					// The node did not respond
-					const node = this.currentTransaction.message.getNodeUnsafe();
-					if (!node) return; // This should never happen, but whatever
-					if (node.supportsCC(CommandClasses["Wake Up"])) {
-						log.controller.logNode(
-							node.id,
-							`The node did not respond because it is asleep, moving its messages to the wakeup queue`,
-							"warn",
-						);
-						// The node is asleep
-						WakeUpCC.setAwake(node, false);
-						// The handler for the asleep status will move the messages to the wakeup queue
-					} else if (this.mayRetryCurrentTransaction()) {
-						// The Z-Wave specs define 500ms as the waiting period for SendData messages
-						const timeout = this.retryCurrentTransaction(500);
-						log.controller.logNode(
-							node.id,
-							`The node did not respond to the current transaction, scheduling attempt (${this.currentTransaction.sendAttempts}/${this.currentTransaction.maxSendAttempts}) in ${timeout} ms...`,
-							"warn",
-						);
-					} else {
-						let errorMsg = `The node did not respond to the current transaction after ${this.currentTransaction.maxSendAttempts} attempts, it is presumed dead`;
-						if (msg instanceof SendDataRequestTransmitReport) {
-							errorMsg += ` (Status ${
-								TransmitStatus[msg.transmitStatus]
-								})`;
-						}
-						log.controller.logNode(node.id, `${errorMsg}`, "warn");
-
-						node.status = NodeStatus.Dead;
-						this.rejectAllTransactionsForNode(node.id, errorMsg);
-						// And continue with the next messages
-						setImmediate(() => this.workOffSendQueue());
-					}
-=======
 				case "fatal_node": {
 					// The node did not acknowledge the receipt
 					this.handleMissingNodeResponse(
 						isTransmitReport(msg) ? msg.transmitStatus : undefined,
 					);
->>>>>>> b67539a5
 					return;
 				}
 
